--- conflicted
+++ resolved
@@ -106,14 +106,8 @@
 |SARS-CoV-2|SARS-CoV-2 isolate human/USA/MA_MGH_00257/2020|MT520479|ingroup|
 |SARS-CoV-2|SARS-CoV-2 isolate Wuhan-Hu-1|NC_045512|outgroup|
 
-<<<<<<< HEAD
 ^1^ The plasmid dataset is provided as an example in the `swga2` repository.  
 ^2^ The _M. mycoides_ is provided as an example in the `primerForge` repository.
-=======
-^1^: The plasmid dataset is provided as an example in the `swga2` repository.
-
-^2^: The _M. mycoides_ is provided as an example in the `primerForge` repository.
->>>>>>> c47c3180
 
 Table: \label{tab:comparisons} Comparing `swga2` to `primerForge`
 
@@ -128,24 +122,13 @@
 |`swga2`|SARS-CoV-2|10:38|0.141|63|7|0|0|
 |`primerForge`|SARS-CoV-2|00:19|0.122|39|39|15|15|
 
-<<<<<<< HEAD
 ^1^ The number of primer pairs identified by the program  
 ^2^ The number of primer pairs that generated PCR products with
 `isPcr`  
 ^3^ The number of primer pairs that produced a PCR product in every
 ingroup genome and no products in any of the outgroup genomes  
 ^4^ The number of valid primer pairs that produced exactly one PCR
-=======
-^1^: The number of primer pairs identified by the program
 
-^2^: The number of primer pairs that generated PCR products with
-`isPcr`
-
-^3^: The number of primer pairs that produced a PCR product in every
-ingroup genome and no products in any of the outgroup genomes
-
-^4^: The number of valid primer pairs that produced exactly one PCR
->>>>>>> c47c3180
 product in each ingroup genome
 
 Although many of the primer pairs predicted by `primerForge` were not validated
